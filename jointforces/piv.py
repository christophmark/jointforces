--- conflicted
+++ resolved
@@ -83,20 +83,12 @@
 def custom_mask(img):
     """
     Image segmentation function to create a custom polygon mask, and evalute radius and position of the masked object.
-<<<<<<< HEAD
-=======
-    Need to have roipoly installed via pip to use this function  (pip install roipoly)
->>>>>>> 50fc3a44
     Need to use %matplotlib qt in jupyter notebook
     Args:
         img(array): Grayscale image as a Numpy array
     Returns:
         dict: Dictionary with keys: mask, radius, centroid (x/y)
     """
-<<<<<<< HEAD
-=======
-    from roipoly import RoiPoly
->>>>>>> 50fc3a44
     height = img.shape[0]
     width  = img.shape[1]
     # click polygon mask interactive
@@ -245,12 +237,7 @@
     if not os.path.exists(outfolder):
         os.makedirs(outfolder)
 
-  
-<<<<<<< HEAD
     img0 = plt.imread(img_files[0])
-=======
-    img0 = enhance_contrast(plt.imread(img_files[0]), gauss=gauss,gamma=gamma)
->>>>>>> 50fc3a44
     
     # segment , draw or load in mask
     if draw_mask == False:  # normal segmentation
@@ -267,11 +254,8 @@
     v_sum = None
 
     for i in tqdm(range(1, len(img_files))):
-<<<<<<< HEAD
+
         img1 = plt.imread(img_files[i])
-=======
-        img1 = enhance_contrast(plt.imread(img_files[i]), gauss=gauss,gamma=gamma)
->>>>>>> 50fc3a44
         
         if custom_mask == False:
             seg1 = segment_spheroid(img1, enhance=enhance)
