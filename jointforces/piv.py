--- conflicted
+++ resolved
@@ -253,16 +253,11 @@
     plt.close(fig)
 
 
-<<<<<<< HEAD
 def compute_displacement_series(folder, filter, outfolder, n_max=None, n_min=None,
                                 enhance=True, window_size=70, cutoff=None, drift_correction=True,
                                 plot=True, quiver_scale=1, color_norm=75., draw_mask = False, 
-                                gamma=None, gauss=False, load_mask=None):   # load_mask
-=======
-def compute_displacement_series(folder, filter, outfolder, n_max=None, n_min=None, enhance=True,
-                                window_size=70, cutoff=None, drift_correction=True,
-                                plot=True, quiver_scale=1, color_norm=75., draw_mask = False, gamma=None, gauss=False, load_mask=None):   # load_mask
->>>>>>> b2cec8a1
+                                gamma=None, gauss=False, load_mask=None):
+  
     img_files = natsorted(glob(folder+'/'+filter))
 
     if n_max is not None:
